// Copyright (C) 2019 Algorand, Inc.
// This file is part of go-algorand
//
// go-algorand is free software: you can redistribute it and/or modify
// it under the terms of the GNU Affero General Public License as
// published by the Free Software Foundation, either version 3 of the
// License, or (at your option) any later version.
//
// go-algorand is distributed in the hope that it will be useful,
// but WITHOUT ANY WARRANTY; without even the implied warranty of
// MERCHANTABILITY or FITNESS FOR A PARTICULAR PURPOSE.  See the
// GNU Affero General Public License for more details.
//
// You should have received a copy of the GNU Affero General Public License
// along with go-algorand.  If not, see <https://www.gnu.org/licenses/>.

package config

import (
	"encoding/json"
	"errors"
	"io"
	"os"
	"os/user"
	"path/filepath"
	"strconv"
	"strings"
	"time"

	"github.com/algorand/go-algorand/protocol"
	"github.com/algorand/go-algorand/util/codecs"
)

// Devnet identifies the 'development network' use for development and not generally accessible publicly
const Devnet protocol.NetworkID = "devnet"

// Devtestnet identifies the 'development network for tests' use for running tests against development and not generally accessible publicly
const Devtestnet protocol.NetworkID = "devtestnet"

// Testnet identifies the publicly-available test network
const Testnet protocol.NetworkID = "testnet"

// Mainnet identifies the publicly-available real-money network
const Mainnet protocol.NetworkID = "mainnet"

// GenesisJSONFile is the name of the genesis.json file
const GenesisJSONFile = "genesis.json"

// Global defines global Algorand protocol parameters which should not be overriden.
type Global struct {
	SmallLambda time.Duration // min amount of time to wait for leader's credential (i.e., time to propagate one credential)
	BigLambda   time.Duration // max amount of time to wait for leader's proposal (i.e., time to propagate one block)
}

// Protocol holds the global configuration settings for the agreement protocol,
// initialized with our current defaults. This is used across all nodes we create.
var Protocol = Global{
	SmallLambda: 2000 * time.Millisecond,
	BigLambda:   15000 * time.Millisecond,
}

// ConsensusParams specifies settings that might vary based on the
// particular version of the consensus protocol.
type ConsensusParams struct {
	// Consensus protocol upgrades.  Votes for upgrades are collected for
	// UpgradeVoteRounds.  If the number of positive votes is over
	// UpgradeThreshold, the proposal is accepted.
	//
	// UpgradeVoteRounds needs to be long enough to collect an
	// accurate sample of participants, and UpgradeThreshold needs
	// to be high enough to ensure that there are sufficient participants
	// after the upgrade.
	//
	// There is a delay of UpgradeWaitRounds between approval of
	// an upgrade and its deployment, to give clients time to notify users.
	UpgradeVoteRounds   uint64
	UpgradeThreshold    uint64
	UpgradeWaitRounds   uint64
	MaxVersionStringLen int

	// MaxTxnBytesPerBlock determines the maximum number of bytes
	// that transactions can take up in a block.  Specifically,
	// the sum of the lengths of encodings of each transaction
	// in a block must not exceed MaxTxnBytesPerBlock.
	MaxTxnBytesPerBlock int

	// MaxTxnBytesPerBlock is the maximum size of a transaction's Note field.
	MaxTxnNoteBytes int

	// MaxTxnLife is how long a transaction can be live for:
	// the maximum difference between LastValid and FirstValid.
	//
	// Note that in a protocol upgrade, the ledger must first be upgraded
	// to hold more past blocks for this value to be raised.
	MaxTxnLife uint64

	// ApprovedUpgrades describes the upgrade proposals that this protocol
	// implementation will vote for.
	ApprovedUpgrades map[protocol.ConsensusVersion]bool

	// SupportGenesisHash indicates support for the GenesisHash
	// fields in transactions (and requires them in blocks).
	SupportGenesisHash bool

	// RequireGenesisHash indicates that GenesisHash must be present
	// in every transaction.
	RequireGenesisHash bool

	// DefaultKeyDilution specifies the granularity of top-level ephemeral
	// keys. KeyDilution is the number of second-level keys in each batch,
	// signed by a top-level "batch" key.  The default value can be
	// overriden in the account state.
	DefaultKeyDilution uint64

	// MinBalance specifies the minimum balance that can appear in
	// an account.  To spend money below MinBalance requires issuing
	// an account-closing transaction, which transfers all of the
	// money from the account, and deletes the account state.
	MinBalance uint64

	// MinTxnFee specifies the minimum fee allowed on a transaction.
	// A minimum fee is necessary to prevent DoS. In some sense this is
	// a way of making the spender subsidize the cost of storing this transaction.
	MinTxnFee uint64

	// RewardUnit specifies the number of MicroAlgos corresponding to one reward
	// unit.
	//
	// Rewards are received by whole reward units.  Fractions of
	// RewardUnits do not receive rewards.
	RewardUnit uint64

	// RewardsRateRefreshInterval is the number of rounds after which the
	// rewards level is recomputed for the next RewardsRateRefreshInterval rounds.
	RewardsRateRefreshInterval uint64

	// seed-related parameters
	SeedLookback        uint64 // how many blocks back we use seeds from in sortition. delta_s in the spec
	SeedRefreshInterval uint64 // how often an old block hash is mixed into the seed. delta_r in the spec

	// ledger retention policy
	MaxBalLookback uint64 // (current round - MaxBalLookback) is the oldest round the ledger must answer balance queries for

	// sortition threshold factors
	NumProposers           uint64
	SoftCommitteeSize      uint64
	SoftCommitteeThreshold uint64
	CertCommitteeSize      uint64
	CertCommitteeThreshold uint64
	NextCommitteeSize      uint64 // for any non-FPR votes >= deadline step, committee sizes and thresholds are constant
	NextCommitteeThreshold uint64
	LateCommitteeSize      uint64
	LateCommitteeThreshold uint64
	RedoCommitteeSize      uint64
	RedoCommitteeThreshold uint64
	DownCommitteeSize      uint64
	DownCommitteeThreshold uint64

	FastRecoveryLambda    time.Duration // time between fast recovery attempts
	FastPartitionRecovery bool          // set when fast partition recovery is enabled

	// commit to payset using a hash of entire payset,
	// instead of txid merkle tree
	PaysetCommitFlat bool

	MaxTimestampIncrement int64 // maximum time between timestamps on successive blocks

	// support for the efficient encoding in SignedTxnInBlock
	SupportSignedTxnInBlock bool

	// force the FeeSink address to be non-participating in the genesis balances.
	ForceNonParticipatingFeeSink bool

	// support for ApplyData in SignedTxnInBlock
	ApplyData bool

	// track reward distributions in ApplyData
	RewardsInApplyData bool

	// domain-separated credentials
	CredentialDomainSeparationEnabled bool

	// support for transactions that mark an account non-participating
	SupportBecomeNonParticipatingTransactions bool

	// fix the rewards calculation by avoiding subtracting too much from the rewards pool
	PendingResidueRewards bool

	// asset support
	Asset bool

	// max number of assets per account
	MaxAssetsPerAccount int

	// support sequential transaction counter TxnCounter
	TxnCounter bool

	// transaction groups
	SupportTxGroups bool

	// max group size
	MaxTxGroupSize int

<<<<<<< HEAD
	// 0 for no support, otherwise highest version supported
	LogicSigVersion uint64

	// len(LogicSig.Logic) + len(LogicSig.Args[*]) must be less than this
	LogicSigMaxSize uint64

	// sum of estimated op cost must be less than this
	LogicSigMaxCost uint64
=======
	// support for transaction leases
	SupportTransactionLeases bool
>>>>>>> 9486f204
}

// Consensus tracks the protocol-level settings for different versions of the
// consensus protocol.
var Consensus map[protocol.ConsensusVersion]ConsensusParams

func init() {
	Consensus = make(map[protocol.ConsensusVersion]ConsensusParams)

	initConsensusProtocols()
	initConsensusTestProtocols()

	// This must appear last, since it depends on all of the other
	// versions to already be registered (by the above calls).
	initConsensusTestFastUpgrade()

	// Allow tuning SmallLambda for faster consensus in single-machine e2e
	// tests.  Useful for development.  This might make sense to fold into
	// a protocol-version-specific setting, once we move SmallLambda into
	// ConsensusParams.
	algoSmallLambda, err := strconv.ParseInt(os.Getenv("ALGOSMALLLAMBDAMSEC"), 10, 64)
	if err == nil {
		Protocol.SmallLambda = time.Duration(algoSmallLambda) * time.Millisecond
	}
}

func initConsensusProtocols() {
	// WARNING: copying a ConsensusParams by value into a new variable
	// does not copy the ApprovedUpgrades map.  Make sure that each new
	// ConsensusParams structure gets a fresh ApprovedUpgrades map.

	// Base consensus protocol version, v7.
	v7 := ConsensusParams{
		UpgradeVoteRounds:   10000,
		UpgradeThreshold:    9000,
		UpgradeWaitRounds:   10000,
		MaxVersionStringLen: 64,

		MinBalance:          10000,
		MinTxnFee:           1000,
		MaxTxnLife:          1000,
		MaxTxnNoteBytes:     1024,
		MaxTxnBytesPerBlock: 1000000,
		DefaultKeyDilution:  10000,

		MaxTimestampIncrement: 25,

		RewardUnit:                 1e6,
		RewardsRateRefreshInterval: 5e5,

		ApprovedUpgrades: map[protocol.ConsensusVersion]bool{},

		NumProposers:           30,
		SoftCommitteeSize:      2500,
		SoftCommitteeThreshold: 1870,
		CertCommitteeSize:      1000,
		CertCommitteeThreshold: 720,
		NextCommitteeSize:      10000,
		NextCommitteeThreshold: 7750,
		LateCommitteeSize:      10000,
		LateCommitteeThreshold: 7750,
		RedoCommitteeSize:      10000,
		RedoCommitteeThreshold: 7750,
		DownCommitteeSize:      10000,
		DownCommitteeThreshold: 7750,

		FastRecoveryLambda: 5 * time.Minute,

		SeedLookback:        2,
		SeedRefreshInterval: 100,

		MaxBalLookback: 320,

		MaxTxGroupSize: 1,
	}

	v7.ApprovedUpgrades = map[protocol.ConsensusVersion]bool{}
	Consensus[protocol.ConsensusV7] = v7

	// v8 uses parameters and a seed derivation policy (the "twin seeds") from Georgios' new analysis
	v8 := v7

	v8.SeedRefreshInterval = 80
	v8.NumProposers = 9
	v8.SoftCommitteeSize = 2990
	v8.SoftCommitteeThreshold = 2267
	v8.CertCommitteeSize = 1500
	v8.CertCommitteeThreshold = 1112
	v8.NextCommitteeSize = 5000
	v8.NextCommitteeThreshold = 3838
	v8.LateCommitteeSize = 5000
	v8.LateCommitteeThreshold = 3838
	v8.RedoCommitteeSize = 5000
	v8.RedoCommitteeThreshold = 3838
	v8.DownCommitteeSize = 5000
	v8.DownCommitteeThreshold = 3838

	v8.ApprovedUpgrades = map[protocol.ConsensusVersion]bool{}
	Consensus[protocol.ConsensusV8] = v8

	// v7 can be upgraded to v8.
	v7.ApprovedUpgrades[protocol.ConsensusV8] = true

	// v9 increases the minimum balance to 100,000 microAlgos.
	v9 := v8
	v9.MinBalance = 100000
	v9.ApprovedUpgrades = map[protocol.ConsensusVersion]bool{}
	Consensus[protocol.ConsensusV9] = v9

	// v8 can be upgraded to v9.
	v8.ApprovedUpgrades[protocol.ConsensusV9] = true

	// v10 introduces fast partition recovery (and also raises NumProposers).
	v10 := v9
	v10.FastPartitionRecovery = true
	v10.NumProposers = 20
	v10.LateCommitteeSize = 500
	v10.LateCommitteeThreshold = 320
	v10.RedoCommitteeSize = 2400
	v10.RedoCommitteeThreshold = 1768
	v10.DownCommitteeSize = 6000
	v10.DownCommitteeThreshold = 4560
	v10.ApprovedUpgrades = map[protocol.ConsensusVersion]bool{}
	Consensus[protocol.ConsensusV10] = v10

	// v9 can be upgraded to v10.
	v9.ApprovedUpgrades[protocol.ConsensusV10] = true

	// v11 introduces SignedTxnInBlock.
	v11 := v10
	v11.SupportSignedTxnInBlock = true
	v11.PaysetCommitFlat = true
	v11.ApprovedUpgrades = map[protocol.ConsensusVersion]bool{}
	Consensus[protocol.ConsensusV11] = v11

	// v10 can be upgraded to v11.
	v10.ApprovedUpgrades[protocol.ConsensusV11] = true

	// v12 increases the maximum length of a version string.
	v12 := v11
	v12.MaxVersionStringLen = 128
	v12.ApprovedUpgrades = map[protocol.ConsensusVersion]bool{}
	Consensus[protocol.ConsensusV12] = v12

	// v11 can be upgraded to v12.
	v11.ApprovedUpgrades[protocol.ConsensusV12] = true

	// v13 makes the consensus version a meaningful string.
	v13 := v12
	v13.ApprovedUpgrades = map[protocol.ConsensusVersion]bool{}
	Consensus[protocol.ConsensusV13] = v13

	// v12 can be upgraded to v13.
	v12.ApprovedUpgrades[protocol.ConsensusV13] = true

	// v14 introduces tracking of closing amounts in ApplyData, and enables
	// GenesisHash in transactions.
	v14 := v13
	v14.ApplyData = true
	v14.SupportGenesisHash = true
	v14.ApprovedUpgrades = map[protocol.ConsensusVersion]bool{}
	Consensus[protocol.ConsensusV14] = v14

	// v13 can be upgraded to v14.
	v13.ApprovedUpgrades[protocol.ConsensusV14] = true

	// v15 introduces tracking of reward distributions in ApplyData.
	v15 := v14
	v15.RewardsInApplyData = true
	v15.ForceNonParticipatingFeeSink = true
	v15.ApprovedUpgrades = map[protocol.ConsensusVersion]bool{}
	Consensus[protocol.ConsensusV15] = v15

	// v14 can be upgraded to v15.
	v14.ApprovedUpgrades[protocol.ConsensusV15] = true

	// v16 fixes domain separation in credentials.
	v16 := v15
	v16.CredentialDomainSeparationEnabled = true
	v16.RequireGenesisHash = true
	v16.ApprovedUpgrades = map[protocol.ConsensusVersion]bool{}
	Consensus[protocol.ConsensusV16] = v16

	// v15 can be upgraded to v16.
	v15.ApprovedUpgrades[protocol.ConsensusV16] = true

	// ConsensusV17 points to 'final' spec commit
	v17 := v16
	v17.ApprovedUpgrades = map[protocol.ConsensusVersion]bool{}
	Consensus[protocol.ConsensusV17] = v17

	// v16 can be upgraded to v17.
	v16.ApprovedUpgrades[protocol.ConsensusV17] = true

	// ConsensusV18 points to reward calculation spec commit
	v18 := v17
	v18.PendingResidueRewards = true
	v18.ApprovedUpgrades = map[protocol.ConsensusVersion]bool{}
	Consensus[protocol.ConsensusV18] = v18

	// v17 can be upgraded to v18.
	// for now, I will leave this gated out.
	// v17.ApprovedUpgrades[protocol.ConsensusV18] = true

	// ConsensusFuture is used to test features that are implemented
	// but not yet released in a production protocol version.
	vFuture := v18
	vFuture.TxnCounter = true
	vFuture.Asset = true
	vFuture.LogicSigVersion = 1
	vFuture.LogicSigMaxSize = 1000
	vFuture.LogicSigMaxCost = 20000
	vFuture.MaxAssetsPerAccount = 1000
	vFuture.SupportTxGroups = true
	vFuture.MaxTxGroupSize = 16
	vFuture.SupportTransactionLeases = true
	vFuture.SupportBecomeNonParticipatingTransactions = true
	vFuture.ApprovedUpgrades = map[protocol.ConsensusVersion]bool{}
	Consensus[protocol.ConsensusFuture] = vFuture
}

func initConsensusTestProtocols() {
	// Various test protocol versions
	Consensus[protocol.ConsensusTest0] = ConsensusParams{
		UpgradeVoteRounds:   2,
		UpgradeThreshold:    1,
		UpgradeWaitRounds:   2,
		MaxVersionStringLen: 64,

		MaxTxnBytesPerBlock: 1000000,
		DefaultKeyDilution:  10000,

		ApprovedUpgrades: map[protocol.ConsensusVersion]bool{
			protocol.ConsensusTest1: true,
		},
	}

	Consensus[protocol.ConsensusTest1] = ConsensusParams{
		UpgradeVoteRounds:   10,
		UpgradeThreshold:    8,
		UpgradeWaitRounds:   10,
		MaxVersionStringLen: 64,

		MaxTxnBytesPerBlock: 1000000,
		DefaultKeyDilution:  10000,

		ApprovedUpgrades: map[protocol.ConsensusVersion]bool{},
	}

	testBigBlocks := Consensus[protocol.ConsensusCurrentVersion]
	testBigBlocks.MaxTxnBytesPerBlock = 100000000
	testBigBlocks.ApprovedUpgrades = map[protocol.ConsensusVersion]bool{}
	Consensus[protocol.ConsensusTestBigBlocks] = testBigBlocks

	rapidRecalcParams := Consensus[protocol.ConsensusCurrentVersion]
	rapidRecalcParams.RewardsRateRefreshInterval = 25
	//because rapidRecalcParams is based on ConsensusCurrentVersion,
	//it *shouldn't* have any ApprovedUpgrades
	//but explicitly mark "no approved upgrades" just in case
	rapidRecalcParams.ApprovedUpgrades = map[protocol.ConsensusVersion]bool{}
	Consensus[protocol.ConsensusTestRapidRewardRecalculation] = rapidRecalcParams
}

func initConsensusTestFastUpgrade() {
	fastUpgradeProtocols := make(map[protocol.ConsensusVersion]ConsensusParams)

	for proto, params := range Consensus {
		fastParams := params
		fastParams.UpgradeVoteRounds = 5
		fastParams.UpgradeThreshold = 3
		fastParams.UpgradeWaitRounds = 5
		fastParams.MaxVersionStringLen += len(protocol.ConsensusTestFastUpgrade(""))
		fastParams.ApprovedUpgrades = make(map[protocol.ConsensusVersion]bool)

		for ver, flag := range params.ApprovedUpgrades {
			fastParams.ApprovedUpgrades[protocol.ConsensusTestFastUpgrade(ver)] = flag
		}

		fastUpgradeProtocols[protocol.ConsensusTestFastUpgrade(proto)] = fastParams
	}

	// Put the test protocols into the Consensus struct; this
	// is done as a separate step so we don't recurse forever.
	for proto, params := range fastUpgradeProtocols {
		Consensus[proto] = params
	}
}

// Local holds the per-node-instance configuration settings for the protocol.
type Local struct {
	// Version tracks the current version of the defaults so we can migrate old -> new
	// This is specifically important whenever we decide to change the default value
	// for an existing parameter.
	Version uint32

	// environmental (may be overridden)
	// if true, does not garbage collect; also, replies to catchup requests
	Archival bool

	// gossipNode.go
	// how many peers to propagate to?
	GossipFanout  int
	NetAddress    string
	ReconnectTime time.Duration
	// what we should tell people to connect to
	PublicAddress string

	MaxConnectionsPerIP int

	// 0 == disable
	PeerPingPeriodSeconds int

	// for https serving
	TLSCertFile string
	TLSKeyFile  string

	// Logging
	BaseLoggerDebugLevel uint32
	// if this is 0, do not produce agreement.cadaver
	CadaverSizeTarget uint64

	// IncomingConnectionsLimit specifies the max number of long-lived incoming
	// connections.  0 means no connections allowed.  -1 is unbounded.
	IncomingConnectionsLimit int

	// BroadcastConnectionsLimit specifies the number of connections that
	// will receive broadcast (gossip) messages from this node.  If the
	// node has more connections than this number, it will send broadcasts
	// to the top connections by priority (outgoing connections first, then
	// by money held by peers based on their participation key).  0 means
	// no outgoing messages (not even transaction broadcasting to outgoing
	// peers).  -1 means unbounded (default).
	BroadcastConnectionsLimit int

	// AnnounceParticipationKey specifies that this node should announce its
	// participation key (with the largest stake) to its gossip peers.  This
	// allows peers to prioritize our connection, if necessary, in case of a
	// DoS attack.  Disabling this means that the peers will not have any
	// additional information to allow them to prioritize our connection.
	AnnounceParticipationKey bool

	// PriorityPeers specifies peer IP addresses that should always get
	// outgoing broadcast messages from this node.
	PriorityPeers map[string]bool

	// To make sure the algod process does not run out of FDs, algod ensures
	// that RLIMIT_NOFILE exceeds the max number of incoming connections (i.e.,
	// IncomingConnectionsLimit) by at least ReservedFDs.  ReservedFDs are meant
	// to leave room for short-lived FDs like DNS queries, SQLite files, etc.
	ReservedFDs uint64

	// local server
	// API endpoint address
	EndpointAddress string

	// timeouts passed to the rest http.Server implementation
	RestReadTimeoutSeconds  int
	RestWriteTimeoutSeconds int

	// SRV-based phonebook
	DNSBootstrapID string

	// Log file size limit in bytes
	LogSizeLimit uint64

	// text/template for creating log archive filename.
	// Available template vars:
	// Time at start of log: {{.Year}} {{.Month}} {{.Day}} {{.Hour}} {{.Minute}} {{.Second}}
	// Time at end of log: {{.EndYear}} {{.EndMonth}} {{.EndDay}} {{.EndHour}} {{.EndMinute}} {{.EndSecond}}
	//
	// If the filename ends with .gz or .bz2 it will be compressed.
	//
	// default: "node.archive.log" (no rotation, clobbers previous archive)
	LogArchiveName string

	// LogArchiveMaxAge will be parsed by time.ParseDuration().
	// Valid units are 's' seconds, 'm' minutes, 'h' hours
	LogArchiveMaxAge string

	// number of consecutive attempts to catchup after which we replace the peers we're connected to
	CatchupFailurePeerRefreshRate int

	// where should the node exporter listen for metrics
	NodeExporterListenAddress string

	// enable metric reporting flag
	EnableMetricReporting bool

	// enable top accounts reporting flag
	EnableTopAccountsReporting bool

	// enable agreement reporting flag. Currently only prints additional period events.
	EnableAgreementReporting bool

	// enable agreement timing metrics flag
	EnableAgreementTimeMetrics bool

	// The path to the node exporter.
	NodeExporterPath string

	// The fallback DNS resolver address that would be used if the system resolver would fail to retrieve SRV records
	FallbackDNSResolverAddress string

	// if the transaction pool is full, a new transaction must beat the minimum priority transaction by at least this factor
	TxPoolExponentialIncreaseFactor uint64

	SuggestedFeeBlockHistory int

	// TxPoolSize is the number of transactions that fit in the transaction pool
	TxPoolSize int

	// number of seconds allowed for syncing transactions
	TxSyncTimeoutSeconds int64

	// number of seconds between transaction synchronizations
	TxSyncIntervalSeconds int64

	// the number of incoming message hashes buckets.
	IncomingMessageFilterBucketCount int

	// the size of each incoming message hash bucket.
	IncomingMessageFilterBucketSize int

	// the number of outgoing message hashes buckets.
	OutgoingMessageFilterBucketCount int

	// the size of each outgoing message hash bucket.
	OutgoingMessageFilterBucketSize int

	// enable the filtering of outgoing messages
	EnableOutgoingNetworkMessageFiltering bool

	// enable the filtering of incoming messages
	EnableIncomingMessageFilter bool

	// control enabling / disabling deadlock detection.
	// negative (-1) to disable, positive (1) to enable, 0 for default.
	DeadlockDetection int

	// Prefer to run algod Hosted (under algoh)
	// Observed by `goal` for now.
	RunHosted bool

	// The maximal number of blocks that catchup will fetch in parallel.
	// If less than Protocol.SeedLookback, then Protocol.SeedLookback will be used as to limit the catchup.
	CatchupParallelBlocks uint64

	// Generate AssembleBlockMetrics telemetry event
	EnableAssembleStats bool

	// Generate ProcessBlockMetrics telemetry event
	EnableProcessBlockStats bool

	// SuggestedFeeSlidingWindowSize is number of past blocks that will be considered in computing the suggested fee
	SuggestedFeeSlidingWindowSize uint32

	// the max size the sync server would return
	TxSyncServeResponseSize int

	// IsIndexerActive indicates whether to activate the indexer for fast retrieval of transactions
	// Note -- Indexer cannot operate on non Archival nodes
	IsIndexerActive bool

	// UseXForwardedForAddress indicates whether or not the node should use the X-Forwarded-For HTTP Header when
	// determining the source of a connection.  If used, it should be set to the string "X-Forwarded-For", unless the
	// proxy vendor provides another header field.  In the case of CloudFlare proxy, the "CF-Connecting-IP" header
	// field can be used.
	UseXForwardedForAddressField string

	// ForceRelayMessages indicates whether the network library relay messages even in the case that no NetAddress was specified.
	ForceRelayMessages bool

	// ConnectionsRateLimitingWindowSeconds is being used in conjunction with ConnectionsRateLimitingCount;
	// see ConnectionsRateLimitingCount description for further information. Providing a zero value
	// in this variable disables the connection rate limiting.
	ConnectionsRateLimitingWindowSeconds uint

	// ConnectionsRateLimitingCount is being used along with ConnectionsRateLimitingWindowSeconds to determine if
	// a connection request should be accepted or not. The gossip network examine all the incoming requests in the past
	// ConnectionsRateLimitingWindowSeconds seconds that share the same origin. If the total count exceed the ConnectionsRateLimitingCount
	// value, the connection is refused.
	ConnectionsRateLimitingCount uint

	// EnableRequestLogger enabled the logging of the incoming requests to the telemetry server.
	EnableRequestLogger bool
}

// Filenames of config files within the configdir (e.g. ~/.algorand)

// ConfigFilename is the name of the config.json file where we store per-algod-instance settings
const ConfigFilename = "config.json"

// PhonebookFilename is the name of the phonebook configuration files - no longer used
const PhonebookFilename = "phonebook.json" // No longer used in product - still in tests

// LedgerFilenamePrefix is the prefix of the name of the ledger database files
const LedgerFilenamePrefix = "ledger"

// CrashFilename is the name of the agreement database file.
// It is used to recover from node crashes.
const CrashFilename = "crash.sqlite"

// LoadConfigFromDisk returns a Local config structure based on merging the defaults
// with settings loaded from the config file from the custom dir.  If the custom file
// cannot be loaded, the default config is returned (with the error from loading the
// custom file).
func LoadConfigFromDisk(custom string) (c Local, err error) {
	return loadConfigFromFile(filepath.Join(custom, ConfigFilename))
}

func loadConfigFromFile(configFile string) (c Local, err error) {
	c = defaultLocal
	c.Version = 0 // Reset to 0 so we get the version from the loaded file.
	c, err = mergeConfigFromFile(configFile, c)
	if err != nil {
		return
	}

	// Migrate in case defaults were changed
	c, err = migrate(c)
	return
}

// GetDefaultLocal returns a copy of the current defaultLocal config
func GetDefaultLocal() Local {
	return defaultLocal
}

func mergeConfigFromDir(root string, source Local) (Local, error) {
	return mergeConfigFromFile(filepath.Join(root, ConfigFilename), source)
}

func mergeConfigFromFile(configpath string, source Local) (Local, error) {
	f, err := os.Open(configpath)
	if err != nil {
		return source, err
	}
	defer f.Close()

	err = loadConfig(f, &source)

	// For now, all relays (listening for incoming connections) are also Archival
	// We can change this logic in the future, but it's currently the sanest default.
	if source.NetAddress != "" {
		source.Archival = true
	}

	return source, err
}

func loadConfig(reader io.Reader, config *Local) error {
	dec := json.NewDecoder(reader)
	return dec.Decode(config)
}

// DNSBootstrapArray returns an array of one or more DNS Bootstrap identifiers
func (cfg Local) DNSBootstrapArray(networkID protocol.NetworkID) (bootstrapArray []string) {
	dnsBootstrapString := cfg.DNSBootstrap(networkID)
	bootstrapArray = strings.Split(dnsBootstrapString, ";")
	return
}

// DNSBootstrap returns the network-specific DNSBootstrap identifier
func (cfg Local) DNSBootstrap(network protocol.NetworkID) string {
	// if user hasn't modified the default DNSBootstrapID in the configuration
	// file and we're targeting a devnet ( via genesis file ), we the
	// explicit devnet network bootstrap.
	if defaultLocal.DNSBootstrapID == cfg.DNSBootstrapID && network == Devnet {
		return "devnet.algodev.network"
	}
	return strings.Replace(cfg.DNSBootstrapID, "<network>", string(network), -1)
}

// SaveToDisk writes the Local settings into a root/ConfigFilename file
func (cfg Local) SaveToDisk(root string) error {
	configpath := filepath.Join(root, ConfigFilename)
	filename := os.ExpandEnv(configpath)
	return cfg.SaveToFile(filename)
}

// SaveToFile saves the config to a specific filename, allowing overriding the default name
func (cfg Local) SaveToFile(filename string) error {
	var alwaysInclude []string
	alwaysInclude = append(alwaysInclude, "Version")
	return codecs.SaveNonDefaultValuesToFile(filename, cfg, defaultLocal, alwaysInclude, true)
}

type phonebookBlackWhiteList struct {
	Include []string
}

// LoadPhonebook returns a phonebook loaded from the provided directory, if it exists.
// NOTE: We no longer use phonebook for anything but tests, but users should be able to use it
func LoadPhonebook(datadir string) ([]string, error) {
	var entries []string
	path := filepath.Join(datadir, PhonebookFilename)
	f, rootErr := os.Open(path)
	if rootErr != nil {
		if !os.IsNotExist(rootErr) {
			return nil, rootErr
		}
	} else {
		defer f.Close()

		phonebook := phonebookBlackWhiteList{}
		dec := json.NewDecoder(f)
		err := dec.Decode(&phonebook)
		if err != nil {
			return nil, errors.New("error decoding phonebook! got error: " + err.Error())
		}
		entries = phonebook.Include
	}

	// get an initial list of peers
	return entries, rootErr
}

// SavePhonebookToDisk writes the phonebook into a root/PhonebookFilename file
func SavePhonebookToDisk(entries []string, root string) error {
	configpath := filepath.Join(root, PhonebookFilename)
	f, err := os.OpenFile(os.ExpandEnv(configpath), os.O_WRONLY|os.O_CREATE|os.O_TRUNC, 0600)
	if err == nil {
		defer f.Close()
		err = savePhonebook(entries, f)
	}
	return err
}

func savePhonebook(entries []string, w io.Writer) error {
	pb := phonebookBlackWhiteList{
		Include: entries,
	}
	enc := codecs.NewFormattedJSONEncoder(w)
	return enc.Encode(pb)
}

var globalConfigFileRoot string

// GetConfigFilePath retrieves the full path to a configuration file
// These are global configurations - not specific to data-directory / network.
func GetConfigFilePath(file string) (string, error) {
	rootPath, err := GetGlobalConfigFileRoot()
	if err != nil {
		return "", err
	}
	return filepath.Join(rootPath, file), nil
}

// GetGlobalConfigFileRoot returns the current root folder for global configuration files.
// This will likely only change for tests.
func GetGlobalConfigFileRoot() (string, error) {
	var err error
	if globalConfigFileRoot == "" {
		globalConfigFileRoot, err = GetDefaultConfigFilePath()
		if err == nil {
			dirErr := os.Mkdir(globalConfigFileRoot, os.ModePerm)
			if !os.IsExist(dirErr) {
				err = dirErr
			}
		}
	}
	return globalConfigFileRoot, err
}

// SetGlobalConfigFileRoot allows overriding the root folder for global configuration files.
// It returns the current one so it can be restored, if desired.
// This will likely only change for tests.
func SetGlobalConfigFileRoot(rootPath string) string {
	currentRoot := globalConfigFileRoot
	globalConfigFileRoot = rootPath
	return currentRoot
}

// GetDefaultConfigFilePath retrieves the default directory for global (not per-instance) config files
// By default we store in ~/.algorand/.
// This will likely only change for tests.
func GetDefaultConfigFilePath() (string, error) {
	currentUser, err := user.Current()
	if err != nil {
		return "", err
	}
	if currentUser.HomeDir == "" {
		return "", errors.New("GetDefaultConfigFilePath fail - current user has no home directory")
	}
	return filepath.Join(currentUser.HomeDir, ".algorand"), nil
}<|MERGE_RESOLUTION|>--- conflicted
+++ resolved
@@ -201,7 +201,9 @@
 	// max group size
 	MaxTxGroupSize int
 
-<<<<<<< HEAD
+	// support for transaction leases
+	SupportTransactionLeases bool
+
 	// 0 for no support, otherwise highest version supported
 	LogicSigVersion uint64
 
@@ -210,10 +212,6 @@
 
 	// sum of estimated op cost must be less than this
 	LogicSigMaxCost uint64
-=======
-	// support for transaction leases
-	SupportTransactionLeases bool
->>>>>>> 9486f204
 }
 
 // Consensus tracks the protocol-level settings for different versions of the
