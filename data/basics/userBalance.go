// Copyright (C) 2019-2020 Algorand, Inc.
// This file is part of go-algorand
//
// go-algorand is free software: you can redistribute it and/or modify
// it under the terms of the GNU Affero General Public License as
// published by the Free Software Foundation, either version 3 of the
// License, or (at your option) any later version.
//
// go-algorand is distributed in the hope that it will be useful,
// but WITHOUT ANY WARRANTY; without even the implied warranty of
// MERCHANTABILITY or FITNESS FOR A PARTICULAR PURPOSE.  See the
// GNU Affero General Public License for more details.
//
// You should have received a copy of the GNU Affero General Public License
// along with go-algorand.  If not, see <https://www.gnu.org/licenses/>.

package basics

import (
	"reflect"

	"github.com/algorand/go-algorand/config"
	"github.com/algorand/go-algorand/crypto"
	"github.com/algorand/go-algorand/logging"
	"github.com/algorand/go-algorand/protocol"
)

// Status is the delegation status of an account's MicroAlgos
type Status byte

const (
	// Offline indicates that the associated account is delegated.
	Offline Status = iota
	// Online indicates that the associated account used as part of the delegation pool.
	Online
	// NotParticipating indicates that the associated account is neither a delegator nor a delegate. Currently it is reserved for the incentive pool.
	NotParticipating

	// MaxEncodedAccountDataSize is a rough estimate for the worst-case scenario we're going to have of the account data and address serialized.
	// this number is verified by the TestEncodedAccountDataSize function.
	MaxEncodedAccountDataSize = 324205

	// encodedMaxAssetsPerAccount is the decoder limit of number of assets stored per account.
	// it's being verified by the unit test TestEncodedAccountAllocationBounds to align
	// with config.Consensus[protocol.ConsensusCurrentVersion].MaxAssetsPerAccount; note that the decoded
	// parameter is used only for protecting the decoder against malicious encoded account data stream.
	// protocol-specific constains would be tested once the decoding is complete.
	encodedMaxAssetsPerAccount = 1024

	// encodedMaxAppLocalStates is the decoder limit for number of opted-in apps in a single account.
	// It is verified in TestEncodedAccountAllocationBounds to align with
	// config.Consensus[protocol.ConsensusCurrentVersion].MaxppsOptedIn
	encodedMaxAppLocalStates = 64

	// encodedMaxAppParams is the decoder limit for number of created apps in a single account.
	// It is verified in TestEncodedAccountAllocationBounds to align with
	// config.Consensus[protocol.ConsensusCurrentVersion].MaxAppsCreated
	encodedMaxAppParams = 64

	// encodedMaxKeyValueEntries is the decoder limit for the length of a key/value store.
	// It is verified in TestEncodedAccountAllocationBounds to align with
	// config.Consensus[protocol.ConsensusCurrentVersion].MaxLocalSchemaEntries and
	// config.Consensus[protocol.ConsensusCurrentVersion].MaxGlobalSchemaEntries
	encodedMaxKeyValueEntries = 1024
)

func (s Status) String() string {
	switch s {
	case Offline:
		return "Offline"
	case Online:
		return "Online"
	case NotParticipating:
		return "Not Participating"
	}
	return ""
}

// UnmarshalStatus decodes string status value back to Status constant
func UnmarshalStatus(value string) (s Status) {
	switch value {
	case "Offline":
		s = Offline
	case "Online":
		s = Online
	case "Not Participating":
		s = NotParticipating
	default:
		s = Offline
	}
	return
}

// AccountData contains the data associated with a given address.
//
// This includes the account balance, delegation keys, delegation status, and a custom note.
type AccountData struct {
	_struct struct{} `codec:",omitempty,omitemptyarray"`

	Status     Status     `codec:"onl"`
	MicroAlgos MicroAlgos `codec:"algo"`

	// RewardsBase is used to implement rewards.
	// This is not meaningful for accounts with Status=NotParticipating.
	//
	// Every block assigns some amount of rewards (algos) to every
	// participating account.  The amount is the product of how much
	// block.RewardsLevel increased from the previous block and
	// how many whole config.Protocol.RewardUnit algos this
	// account holds.
	//
	// For performance reasons, we do not want to walk over every
	// account to apply these rewards to AccountData.MicroAlgos.  Instead,
	// we defer applying the rewards until some other transaction
	// touches that participating account, and at that point, apply all
	// of the rewards to the account's AccountData.MicroAlgos.
	//
	// For correctness, we need to be able to determine how many
	// total algos are present in the system, including deferred
	// rewards (deferred in the sense that they have not been
	// reflected in the account's AccountData.MicroAlgos, as described
	// above).  To compute this total efficiently, we avoid
	// compounding rewards (i.e., no rewards on rewards) until
	// they are applied to AccountData.MicroAlgos.
	//
	// Mechanically, RewardsBase stores the block.RewardsLevel
	// whose rewards are already reflected in AccountData.MicroAlgos.
	// If the account is Status=Offline or Status=Online, its
	// effective balance (if a transaction were to be issued
	// against this account) may be higher, as computed by
	// AccountData.Money().  That function calls
	// AccountData.WithUpdatedRewards() to apply the deferred
	// rewards to AccountData.MicroAlgos.
	RewardsBase uint64 `codec:"ebase"`

	// RewardedMicroAlgos is used to track how many algos were given
	// to this account since the account was first created.
	//
	// This field is updated along with RewardBase; note that
	// it won't answer the question "how many algos did I make in
	// the past week".
	RewardedMicroAlgos MicroAlgos `codec:"ern"`

	VoteID      crypto.OneTimeSignatureVerifier `codec:"vote"`
	SelectionID crypto.VRFVerifier              `codec:"sel"`

	VoteFirstValid  Round  `codec:"voteFst"`
	VoteLastValid   Round  `codec:"voteLst"`
	VoteKeyDilution uint64 `codec:"voteKD"`

	// If this account created an asset, AssetParams stores
	// the parameters defining that asset.  The params are indexed
	// by the Index of the AssetID; the Creator is this account's address.
	//
	// An account with any asset in AssetParams cannot be
	// closed, until the asset is destroyed.  An asset can
	// be destroyed if this account holds AssetParams.Total units
	// of that asset (in the Assets array below).
	//
	// NOTE: do not modify this value in-place in existing AccountData
	// structs; allocate a copy and modify that instead.  AccountData
	// is expected to have copy-by-value semantics.
	AssetParams map[AssetIndex]AssetParams `codec:"apar,allocbound=encodedMaxAssetsPerAccount"`

	// Assets is the set of assets that can be held by this
	// account.  Assets (i.e., slots in this map) are explicitly
	// added and removed from an account by special transactions.
	// The map is keyed by the AssetID, which is the address of
	// the account that created the asset plus a unique counter
	// to distinguish re-created assets.
	//
	// Each asset bumps the required MinBalance in this account.
	//
	// An account that creates an asset must have its own asset
	// in the Assets map until that asset is destroyed.
	//
	// NOTE: do not modify this value in-place in existing AccountData
	// structs; allocate a copy and modify that instead.  AccountData
	// is expected to have copy-by-value semantics.
	Assets map[AssetIndex]AssetHolding `codec:"asset,allocbound=encodedMaxAssetsPerAccount"`

	// AuthAddr is the address against which signatures/multisigs/logicsigs should be checked.
	// If empty, the address of the account whose AccountData this is is used.
	// A transaction may change an account's AuthAddr to "re-key" the account.
	// This allows key rotation, changing the members in a multisig, etc.
	AuthAddr Address `codec:"spend"`

	// AppLocalStates stores the local states associated with any applications
	// that this account has opted in to.
	AppLocalStates map[AppIndex]AppLocalState `codec:"appl,allocbound=encodedMaxAppLocalStates"`

	// AppParams stores the global parameters and state associated with any
	// applications that this account has created.
	AppParams map[AppIndex]AppParams `codec:"appp,allocbound=encodedMaxAppParams"`

	// TotalAppSchema stores the sum of all of the LocalStateSchemas
	// and GlobalStateSchemas in this account (global for applications
	// we created local for applications we opted in to), so that we don't
	// have to iterate over all of them to compute MinBalance.
	TotalAppSchema StateSchema `codec:"tsch"`
}

// AppLocalState stores the LocalState associated with an application. It also
// stores a cached copy of the application's LocalStateSchema so that
// MinBalance requirements may be computed 1. without looking up the
// AppParams and 2. even if the application has been deleted
type AppLocalState struct {
	_struct struct{} `codec:",omitempty,omitemptyarray"`

	Schema   StateSchema  `codec:"hsch"`
	KeyValue TealKeyValue `codec:"tkv"`
}

// AppParams stores the global information associated with an application
type AppParams struct {
	_struct struct{} `codec:",omitempty,omitemptyarray"`

<<<<<<< HEAD
	ApprovalProgram   []byte       `codec:"approv,allocbound=config.MaxAppProgramLen"`
	ClearStateProgram []byte       `codec:"clearp,allocbound=config.MaxAppProgramLen"`
	LocalStateSchema  StateSchema  `codec:"lsch"`
	GlobalStateSchema StateSchema  `codec:"gsch"`
	GlobalState       TealKeyValue `codec:"gs"`
=======
	ApprovalProgram   []byte       `codec:"approv"`
	ClearStateProgram []byte       `codec:"clearp"`
	GlobalState       TealKeyValue `codec:"gs,allocbound=-"`
	StateSchemas
}

// StateSchemas is a thin wrapper around the LocalStateSchema and the
// GlobalStateSchema, since they are often needed together
type StateSchemas struct {
	_struct struct{} `codec:",omitempty,omitemptyarray"`

	LocalStateSchema  StateSchema `codec:"lsch"`
	GlobalStateSchema StateSchema `codec:"gsch"`
>>>>>>> 047639cc
}

// Clone returns a copy of some AppParams that may be modified without
// affecting the original
func (ap *AppParams) Clone() (res AppParams) {
	res = *ap
	res.ApprovalProgram = make([]byte, len(ap.ApprovalProgram))
	copy(res.ApprovalProgram, ap.ApprovalProgram)
	res.ClearStateProgram = make([]byte, len(ap.ClearStateProgram))
	copy(res.ClearStateProgram, ap.ClearStateProgram)
	res.GlobalState = ap.GlobalState.Clone()
	return
}

// Clone returns a copy of some AppLocalState that may be modified without
// affecting the original
func (al *AppLocalState) Clone() (res AppLocalState) {
	res = *al
	res.KeyValue = al.KeyValue.Clone()
	return
}

// AccountDetail encapsulates meaningful details about a given account, for external consumption
type AccountDetail struct {
	Address Address
	Algos   MicroAlgos
	Status  Status
}

// SupplyDetail encapsulates meaningful details about the ledger's current token supply
type SupplyDetail struct {
	Round       Round
	TotalMoney  MicroAlgos
	OnlineMoney MicroAlgos
}

// BalanceDetail encapsulates meaningful details about the current balances of the ledger, for external consumption
type BalanceDetail struct {
	Round       Round
	TotalMoney  MicroAlgos
	OnlineMoney MicroAlgos
	Accounts    []AccountDetail
}

// AssetIndex is the unique integer index of an asset that can be used to look
// up the creator of the asset, whose balance record contains the AssetParams
type AssetIndex uint64

// AppIndex is the unique integer index of an application that can be used to
// look up the creator of the application, whose balance record contains the
// AppParams
type AppIndex uint64

// CreatableIndex represents either an AssetIndex or AppIndex, which come from
// the same namespace of indices as each other (both assets and apps are
// "creatables")
type CreatableIndex uint64

// CreatableType is an enum representing whether or not a given creatable is an
// application or an asset
type CreatableType uint64

const (
	// AssetCreatable is the CreatableType corresponding to assets
	// This value must be 0 to align with the applications database
	// upgrade. At migration time, we set the default 'ctype' column of the
	// creators table to 0 so that existing assets have the correct type.
	AssetCreatable CreatableType = 0

	// AppCreatable is the CreatableType corresponds to apps
	AppCreatable CreatableType = 1
)

// CreatableLocator stores both the creator, whose balance record contains
// the asset/app parameters, and the creatable index, which is the key into
// those parameters
type CreatableLocator struct {
	Type    CreatableType
	Creator Address
	Index   CreatableIndex
}

// AssetHolding describes an asset held by an account.
type AssetHolding struct {
	_struct struct{} `codec:",omitempty,omitemptyarray"`

	Amount uint64 `codec:"a"`
	Frozen bool   `codec:"f"`
}

// AssetParams describes the parameters of an asset.
type AssetParams struct {
	_struct struct{} `codec:",omitempty,omitemptyarray"`

	// Total specifies the total number of units of this asset
	// created.
	Total uint64 `codec:"t"`

	// Decimals specifies the number of digits to display after the decimal
	// place when displaying this asset. A value of 0 represents an asset
	// that is not divisible, a value of 1 represents an asset divisible
	// into tenths, and so on. This value must be between 0 and 19
	// (inclusive).
	Decimals uint32 `codec:"dc"`

	// DefaultFrozen specifies whether slots for this asset
	// in user accounts are frozen by default or not.
	DefaultFrozen bool `codec:"df"`

	// UnitName specifies a hint for the name of a unit of
	// this asset.
	UnitName string `codec:"un"`

	// AssetName specifies a hint for the name of the asset.
	AssetName string `codec:"an"`

	// URL specifies a URL where more information about the asset can be
	// retrieved
	URL string `codec:"au"`

	// MetadataHash specifies a commitment to some unspecified asset
	// metadata. The format of this metadata is up to the application.
	MetadataHash [32]byte `codec:"am"`

	// Manager specifies an account that is allowed to change the
	// non-zero addresses in this AssetParams.
	Manager Address `codec:"m"`

	// Reserve specifies an account whose holdings of this asset
	// should be reported as "not minted".
	Reserve Address `codec:"r"`

	// Freeze specifies an account that is allowed to change the
	// frozen state of holdings of this asset.
	Freeze Address `codec:"f"`

	// Clawback specifies an account that is allowed to take units
	// of this asset from any account.
	Clawback Address `codec:"c"`
}

// MakeAccountData returns a UserToken
func MakeAccountData(status Status, algos MicroAlgos) AccountData {
	return AccountData{Status: status, MicroAlgos: algos}
}

// Money returns the amount of MicroAlgos associated with the user's account
func (u AccountData) Money(proto config.ConsensusParams, rewardsLevel uint64) (money MicroAlgos, rewards MicroAlgos) {
	e := u.WithUpdatedRewards(proto, rewardsLevel)
	return e.MicroAlgos, e.RewardedMicroAlgos
}

// WithUpdatedRewards returns an updated number of algos in an AccountData
// to reflect rewards up to some rewards level.
func (u AccountData) WithUpdatedRewards(proto config.ConsensusParams, rewardsLevel uint64) AccountData {
	if u.Status != NotParticipating {
		var ot OverflowTracker
		rewardsUnits := u.MicroAlgos.RewardUnits(proto)
		rewardsDelta := ot.Sub(rewardsLevel, u.RewardsBase)
		rewards := MicroAlgos{Raw: ot.Mul(rewardsUnits, rewardsDelta)}
		u.MicroAlgos = ot.AddA(u.MicroAlgos, rewards)
		if ot.Overflowed {
			logging.Base().Panicf("AccountData.WithUpdatedRewards(): overflowed account balance when applying rewards %v + %d*(%d-%d)", u.MicroAlgos, rewardsUnits, rewardsLevel, u.RewardsBase)
		}
		u.RewardsBase = rewardsLevel
		// The total reward over the lifetime of the account could exceed a 64-bit value. As a result
		// this rewardAlgos counter could potentially roll over.
		u.RewardedMicroAlgos = MicroAlgos{Raw: (u.RewardedMicroAlgos.Raw + rewards.Raw)}
	}

	return u
}

// MinBalance computes the minimum balance requirements for an account based on
// some consensus parameters. MinBalance should correspond roughly to how much
// storage the account is allowed to store on disk.
func (u AccountData) MinBalance(proto *config.ConsensusParams) (res MicroAlgos) {
	var min uint64

	// First, base MinBalance
	min = proto.MinBalance

	// MinBalance for each Asset
	assetCost := MulSaturate(proto.MinBalance, uint64(len(u.Assets)))
	min = AddSaturate(min, assetCost)

	// Base MinBalance for each created application
	appCreationCost := MulSaturate(proto.AppFlatParamsMinBalance, uint64(len(u.AppParams)))
	min = AddSaturate(min, appCreationCost)

	// Base MinBalance for each opted in application
	appOptInCost := MulSaturate(proto.AppFlatOptInMinBalance, uint64(len(u.AppLocalStates)))
	min = AddSaturate(min, appOptInCost)

	// MinBalance for state usage measured by LocalStateSchemas and
	// GlobalStateSchemas
	schemaCost := u.TotalAppSchema.MinBalance(proto)
	min = AddSaturate(min, schemaCost.Raw)

	res.Raw = min
	return res
}

// VotingStake returns the amount of MicroAlgos associated with the user's account
// for the purpose of participating in the Algorand protocol.  It assumes the
// caller has already updated rewards appropriately using WithUpdatedRewards().
func (u AccountData) VotingStake() MicroAlgos {
	if u.Status != Online {
		return MicroAlgos{Raw: 0}
	}

	return u.MicroAlgos
}

// KeyDilution returns the key dilution for this account,
// returning the default key dilution if not explicitly specified.
func (u AccountData) KeyDilution(proto config.ConsensusParams) uint64 {
	if u.VoteKeyDilution != 0 {
		return u.VoteKeyDilution
	}

	return proto.DefaultKeyDilution
}

// IsZero checks if an AccountData value is the same as its zero value.
func (u AccountData) IsZero() bool {
	if u.Assets != nil && len(u.Assets) == 0 {
		u.Assets = nil
	}

	return reflect.DeepEqual(u, AccountData{})
}

// BalanceRecord pairs an account's address with its associated data.
type BalanceRecord struct {
	_struct struct{} `codec:",omitempty,omitemptyarray"`

	Addr Address `codec:"addr"`

	AccountData
}

// ToBeHashed implements the crypto.Hashable interface
func (u BalanceRecord) ToBeHashed() (protocol.HashID, []byte) {
	return protocol.BalanceRecord, protocol.Encode(&u)
}<|MERGE_RESOLUTION|>--- conflicted
+++ resolved
@@ -38,7 +38,7 @@
 
 	// MaxEncodedAccountDataSize is a rough estimate for the worst-case scenario we're going to have of the account data and address serialized.
 	// this number is verified by the TestEncodedAccountDataSize function.
-	MaxEncodedAccountDataSize = 324205
+	MaxEncodedAccountDataSize = 750000
 
 	// encodedMaxAssetsPerAccount is the decoder limit of number of assets stored per account.
 	// it's being verified by the unit test TestEncodedAccountAllocationBounds to align
@@ -215,16 +215,9 @@
 type AppParams struct {
 	_struct struct{} `codec:",omitempty,omitemptyarray"`
 
-<<<<<<< HEAD
 	ApprovalProgram   []byte       `codec:"approv,allocbound=config.MaxAppProgramLen"`
 	ClearStateProgram []byte       `codec:"clearp,allocbound=config.MaxAppProgramLen"`
-	LocalStateSchema  StateSchema  `codec:"lsch"`
-	GlobalStateSchema StateSchema  `codec:"gsch"`
 	GlobalState       TealKeyValue `codec:"gs"`
-=======
-	ApprovalProgram   []byte       `codec:"approv"`
-	ClearStateProgram []byte       `codec:"clearp"`
-	GlobalState       TealKeyValue `codec:"gs,allocbound=-"`
 	StateSchemas
 }
 
@@ -235,7 +228,6 @@
 
 	LocalStateSchema  StateSchema `codec:"lsch"`
 	GlobalStateSchema StateSchema `codec:"gsch"`
->>>>>>> 047639cc
 }
 
 // Clone returns a copy of some AppParams that may be modified without
