--- conflicted
+++ resolved
@@ -1891,6 +1891,7 @@
 			require.NoError(t, err)
 			require.True(t, cost < 1000)
 			txn := makeSampleTxn()
+			txgroup := makeSampleTxnGroup(txn)
 			// RekeyTo not allowed in TEAL v1
 			if v < rekeyingEnabledVersion {
 				txn.Txn.RekeyTo = basics.Address{}
@@ -1904,7 +1905,6 @@
 				txn.Txn.SelectionPK[:],
 				txn.Txn.Note,
 			}
-			txgroup := makeSampleTxnGroup(txn)
 			sb = strings.Builder{}
 			ep := defaultEvalParams(&sb, &txn)
 			ep.TxnGroup = txgroup
@@ -3653,130 +3653,6 @@
 	require.Equal(t, StackUint64, sv.argType())
 }
 
-func TestApplicationsDisallowOldTeal(t *testing.T) {
-	const source = "int 1"
-	ep := defaultEvalParams(nil, nil)
-
-	txn := makeSampleTxn()
-	txn.Txn.Type = protocol.ApplicationCallTx
-	txn.Txn.RekeyTo = basics.Address{}
-	txngroup := []transactions.SignedTxn{txn}
-	ep.TxnGroup = txngroup
-
-	for v := uint64(0); v < appsEnabledVersion; v++ {
-		program, err := AssembleStringWithVersion(source, v)
-		require.NoError(t, err)
-
-		_, err = CheckStateful(program, ep)
-		require.Error(t, err)
-		require.Contains(t, err.Error(), fmt.Sprintf("program version must be >= %d", appsEnabledVersion))
-
-		_, _, err = EvalStateful(program, ep)
-		require.Error(t, err)
-		require.Contains(t, err.Error(), fmt.Sprintf("program version must be >= %d", appsEnabledVersion))
-	}
-
-	program, err := AssembleStringWithVersion(source, appsEnabledVersion)
-	require.NoError(t, err)
-
-	_, err = CheckStateful(program, ep)
-	require.NoError(t, err)
-
-	_, _, err = EvalStateful(program, ep)
-	require.NoError(t, err)
-}
-
-func TestAnyRekeyToOrApplicationRaisesMinTealVersion(t *testing.T) {
-	const source = "int 1"
-
-	// Construct a group of two payments, no rekeying
-	txn0 := makeSampleTxn()
-	txn0.Txn.Type = protocol.PaymentTx
-	txn0.Txn.RekeyTo = basics.Address{}
-	txn1 := txn0
-	txngroup0 := []transactions.SignedTxn{txn0, txn1}
-
-	// Construct a group of one payment, one ApplicationCall, no rekeying
-	txn2 := makeSampleTxn()
-	txn2.Txn.Type = protocol.PaymentTx
-	txn2.Txn.RekeyTo = basics.Address{}
-	txn3 := txn2
-	txn3.Txn.Type = protocol.ApplicationCallTx
-	txngroup1 := []transactions.SignedTxn{txn2, txn3}
-
-	// Construct a group of one payment, one rekeying payment
-	txn4 := makeSampleTxn()
-	txn4.Txn.Type = protocol.PaymentTx
-	txn5 := txn4
-	txn4.Txn.RekeyTo = basics.Address{}
-	txn5.Txn.RekeyTo = basics.Address{1}
-	txngroup2 := []transactions.SignedTxn{txn4, txn5}
-
-	type testcase struct {
-		group            []transactions.SignedTxn
-		validFromVersion uint64
-	}
-
-	cases := []testcase{
-		testcase{txngroup0, 0},
-		testcase{txngroup1, appsEnabledVersion},
-		testcase{txngroup2, rekeyingEnabledVersion},
-	}
-
-	for ci, cse := range cases {
-		t.Run(fmt.Sprintf("ci=%d", ci), func(t *testing.T) {
-			ep := defaultEvalParams(nil, nil)
-			ep.TxnGroup = cse.group
-			ep.Txn = &cse.group[0]
-
-			// Computed MinTealVersion should be == validFromVersion
-			calc := ComputeMinTealVersion(cse.group)
-			require.Equal(t, calc, cse.validFromVersion)
-
-			// Should fail for all versions < validFromVersion
-			expected := fmt.Sprintf("program version must be >= %d", cse.validFromVersion)
-			for v := uint64(0); v < cse.validFromVersion; v++ {
-				program, err := AssembleStringWithVersion(source, v)
-				require.NoError(t, err)
-
-				_, err = CheckStateful(program, ep)
-				require.Error(t, err)
-				require.Contains(t, err.Error(), expected)
-
-				_, _, err = EvalStateful(program, ep)
-				require.Error(t, err)
-				require.Contains(t, err.Error(), expected)
-
-				_, err = Check(program, ep)
-				require.Error(t, err)
-				require.Contains(t, err.Error(), expected)
-
-				_, err = Eval(program, ep)
-				require.Error(t, err)
-				require.Contains(t, err.Error(), expected)
-			}
-
-			// Should succeed for all versions >= validFromVersionn
-			for v := cse.validFromVersion; v <= AssemblerMaxVersion; v++ {
-				program, err := AssembleStringWithVersion(source, v)
-				require.NoError(t, err)
-
-				_, err = CheckStateful(program, ep)
-				require.NoError(t, err)
-
-				_, _, err = EvalStateful(program, ep)
-				require.NoError(t, err)
-
-				_, err = Check(program, ep)
-				require.NoError(t, err)
-
-				_, err = Eval(program, ep)
-				require.NoError(t, err)
-			}
-		})
-	}
-}
-
 // check all v2 opcodes: allowed in v2 and not allowed in v1 and v0
 func TestAllowedOpcodesV2(t *testing.T) {
 	t.Parallel()
@@ -3837,25 +3713,16 @@
 				program[0] = v
 				_, err = Check(program, ep)
 				require.Error(t, err, source)
-<<<<<<< HEAD
-				require.True(t,
-					strings.Contains(err.Error(), "illegal opcode") ||
-						strings.Contains(err.Error(), "pc did not advance"),
-				)
-=======
 				require.Contains(t, err.Error(), "illegal opcode")
 				_, err = CheckStateful(program, ep)
 				require.Error(t, err, source)
 				require.Contains(t, err.Error(), "illegal opcode")
->>>>>>> 9fc843b6
 				_, err = Eval(program, ep)
 				require.Error(t, err, source)
 				require.Contains(t, err.Error(), "illegal opcode")
-
-				// It is not necessary to test CheckStateful and EvalStateful
-				// here, because we separately test that CheckStateful and
-				// EvalStateful will always fail if called on a version <
-				// appsEnabledVersion
+				_, _, err = EvalStateful(program, ep)
+				require.Error(t, err, source)
+				require.Contains(t, err.Error(), "illegal opcode")
 			}
 			cnt++
 		}
@@ -3875,14 +3742,13 @@
 			sb := strings.Builder{}
 			proto := defaultEvalProto()
 			ep := defaultEvalParams(&sb, &txn)
-			ep.TxnGroup = []transactions.SignedTxn{txn}
 			ep.Proto = &proto
 			_, err = Check(program, ep)
 			require.Error(t, err)
-			require.Contains(t, err.Error(), fmt.Sprintf("program version must be >= %d", rekeyingEnabledVersion))
+			require.Contains(t, err.Error(), "nonzero RekeyTo field")
 			pass, err := Eval(program, ep)
 			require.Error(t, err)
-			require.Contains(t, err.Error(), fmt.Sprintf("program version must be >= %d", rekeyingEnabledVersion))
+			require.Contains(t, err.Error(), "nonzero RekeyTo field")
 			require.False(t, pass)
 		})
 	}
