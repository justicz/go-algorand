--- conflicted
+++ resolved
@@ -365,30 +365,7 @@
 		CurrentRound:    basics.Round(dl.dr.Round),
 		LatestTimestamp: dl.dr.LatestTimestamp,
 	}
-<<<<<<< HEAD
-	return ledger.MakeDebugAppLedger(dl, accounts, apps, dr.Txns[txnIndex].Txn.ApplicationID, basics.AppParams{}, globals)
-}
-
-// DryrunTxnResult contains any LogicSig or ApplicationCall program debug information and state updates from a dryrun.
-type DryrunTxnResult struct {
-	LogicSigTrace    []logic.DebugState `json:"lsig,omitempty"`
-	LogicSigMessages []string           `json:"lsigt,omitempty"`
-
-	AppCallTrace    []logic.DebugState `json:"app,omitempty"`
-	AppCallMessages []string           `json:"appt,omitempty"`
-
-	// Open up the pieces of EvalDelta so we can replace map[uint64]{} with something JSON friendly.
-	GlobalDelta basics.StateDelta            `json:"gd,omitempty"`
-	LocalDeltas map[string]basics.StateDelta `json:"ld,omitempty"`
-}
-
-// DryrunResponse contains per-txn debug information from a dryrun.
-type DryrunResponse struct {
-	Txns  []*DryrunTxnResult `json:"txns,omitempty"`
-	Error string             `json:"error,omitempty"`
-=======
-	return ledger.MakeDebugAppLedger(dl, accounts, apps, appIdx, globals)
->>>>>>> 2882bb9c
+	return ledger.MakeDebugAppLedger(dl, accounts, apps, appIdx, basics.AppParams{}, globals)
 }
 
 // unit-testable core of dryrun handler
