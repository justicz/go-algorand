// Package generated provides primitives to interact the openapi HTTP API.
//
// Code generated by github.com/algorand/oapi-codegen DO NOT EDIT.
package generated

import (
	"encoding/json"
	"time"
)

// Account defines model for Account.
type Account struct {

	// the account public key
	Address string `json:"address"`

	// \[algo\] total number of MicroAlgos in the account
	Amount uint64 `json:"amount"`

	// specifies the amount of MicroAlgos in the account, without the pending rewards.
	AmountWithoutPendingRewards uint64 `json:"amount-without-pending-rewards"`

	// \[appl\] applications local data stored in this account.
	//
	// Note the raw object uses `map[int] -> AppLocalState` for this type.
	AppsLocalState *[]ApplicationLocalStates `json:"apps-local-state,omitempty"`

	// Specifies maximums on the number of each type that may be stored.
	AppsTotalSchema *ApplicationStateSchema `json:"apps-total-schema,omitempty"`

	// \[asset\] assets held by this account.
	//
	// Note the raw object uses `map[int] -> AssetHolding` for this type.
	Assets *[]AssetHolding `json:"assets,omitempty"`

	// \[spend\] the address against which signing should be checked. If empty, the address of the current account is used. This field can be updated in any transaction by setting the RekeyTo field.
	AuthAddr *string `json:"auth-addr,omitempty"`

	// \[appp\] parameters of applications created by this account including app global data.
	//
	// Note: the raw account uses `map[int] -> AppParams` for this type.
	CreatedApps *[]Application `json:"created-apps,omitempty"`

	// \[apar\] parameters of assets created by this account.
	//
	// Note: the raw account uses `map[int] -> Asset` for this type.
	CreatedAssets *[]Asset `json:"created-assets,omitempty"`

	// AccountParticipation describes the parameters used by this account in consensus protocol.
	Participation *AccountParticipation `json:"participation,omitempty"`

	// amount of MicroAlgos of pending rewards in this account.
	PendingRewards uint64 `json:"pending-rewards"`

	// \[ebase\] used as part of the rewards computation. Only applicable to accounts which are participating.
	RewardBase *uint64 `json:"reward-base,omitempty"`

	// \[ern\] total rewards of MicroAlgos the account has received, including pending rewards.
	Rewards uint64 `json:"rewards"`

	// The round for which this information is relevant.
	Round uint64 `json:"round"`

	// Indicates what type of signature is used by this account, must be one of:
	// * sig
	// * msig
	// * lsig
	SigType *string `json:"sig-type,omitempty"`

	// \[onl\] delegation status of the account's MicroAlgos
	// * Offline - indicates that the associated account is delegated.
	// *  Online  - indicates that the associated account used as part of the delegation pool.
	// *   NotParticipating - indicates that the associated account is neither a delegator nor a delegate.
	Status string `json:"status"`
}

// AccountParticipation defines model for AccountParticipation.
type AccountParticipation struct {

	// \[sel\] Selection public key (if any) currently registered for this round.
	SelectionParticipationKey []byte `json:"selection-participation-key"`

	// \[voteFst\] First round for which this participation is valid.
	VoteFirstValid uint64 `json:"vote-first-valid"`

	// \[voteKD\] Number of subkeys in each batch of participation keys.
	VoteKeyDilution uint64 `json:"vote-key-dilution"`

	// \[voteLst\] Last round for which this participation is valid.
	VoteLastValid uint64 `json:"vote-last-valid"`

	// \[vote\] root participation public key (if any) currently registered for this round.
	VoteParticipationKey []byte `json:"vote-participation-key"`
}

// AccountStateDelta defines model for AccountStateDelta.
type AccountStateDelta struct {
	Address string `json:"address"`

	// Application state delta.
	Delta StateDelta `json:"delta"`
}

// Application defines model for Application.
type Application struct {

	// \[appidx\] application index.
	AppIndex uint64 `json:"app-index"`

	// Stores the global information associated with an application.
	AppParams ApplicationParams `json:"app-params"`
}

// ApplicationLocalState defines model for ApplicationLocalState.
type ApplicationLocalState struct {

	// Represents a key-value store for use in an application.
	KeyValue TealKeyValueStore `json:"key-value"`

	// Specifies maximums on the number of each type that may be stored.
	Schema ApplicationStateSchema `json:"schema"`
}

// ApplicationLocalStates defines model for ApplicationLocalStates.
type ApplicationLocalStates struct {
	AppIndex uint64 `json:"app-index"`

	// Stores local state associated with an application.
	State ApplicationLocalState `json:"state"`
}

// ApplicationParams defines model for ApplicationParams.
type ApplicationParams struct {

	// \[approv\] approval program.
	ApprovalProgram []byte `json:"approval-program"`

	// \[clearp\] approval program.
	ClearStateProgram []byte `json:"clear-state-program"`

	// Represents a key-value store for use in an application.
	GlobalState *TealKeyValueStore `json:"global-state,omitempty"`

	// Specifies maximums on the number of each type that may be stored.
	GlobalStateSchema *ApplicationStateSchema `json:"global-state-schema,omitempty"`

	// Specifies maximums on the number of each type that may be stored.
	LocalStateSchema *ApplicationStateSchema `json:"local-state-schema,omitempty"`
}

// ApplicationStateSchema defines model for ApplicationStateSchema.
type ApplicationStateSchema struct {

	// \[nbs\] num of byte slices.
	NumByteSlice uint64 `json:"num-byte-slice"`

	// \[nui\] num of uints.
	NumUint uint64 `json:"num-uint"`
}

// Asset defines model for Asset.
type Asset struct {

	// unique asset identifier
	Index uint64 `json:"index"`

	// AssetParams specifies the parameters for an asset.
	//
	// \[apar\] when part of an AssetConfig transaction.
	//
	// Definition:
	// data/transactions/asset.go : AssetParams
	Params AssetParams `json:"params"`
}

// AssetHolding defines model for AssetHolding.
type AssetHolding struct {

	// \[a\] number of units held.
	Amount uint64 `json:"amount"`

	// Asset ID of the holding.
	AssetId uint64 `json:"asset-id"`

	// Address that created this asset. This is the address where the parameters for this asset can be found, and also the address where unwanted asset units can be sent in the worst case.
	Creator string `json:"creator"`

	// \[f\] whether or not the holding is frozen.
	IsFrozen bool `json:"is-frozen"`
}

// AssetParams defines model for AssetParams.
type AssetParams struct {

	// \[c\] Address of account used to clawback holdings of this asset.  If empty, clawback is not permitted.
	Clawback *string `json:"clawback,omitempty"`

	// The address that created this asset. This is the address where the parameters for this asset can be found, and also the address where unwanted asset units can be sent in the worst case.
	Creator string `json:"creator"`

	// \[dc\] The number of digits to use after the decimal point when displaying this asset. If 0, the asset is not divisible. If 1, the base unit of the asset is in tenths. If 2, the base unit of the asset is in hundredths, and so on. This value must be between 0 and 19 (inclusive).
	Decimals uint64 `json:"decimals"`

	// \[df\] Whether holdings of this asset are frozen by default.
	DefaultFrozen *bool `json:"default-frozen,omitempty"`

	// \[f\] Address of account used to freeze holdings of this asset.  If empty, freezing is not permitted.
	Freeze *string `json:"freeze,omitempty"`

	// \[m\] Address of account used to manage the keys of this asset and to destroy it.
	Manager *string `json:"manager,omitempty"`

	// \[am\] A commitment to some unspecified asset metadata. The format of this metadata is up to the application.
	MetadataHash *[]byte `json:"metadata-hash,omitempty"`

	// \[an\] Name of this asset, as supplied by the creator.
	Name *string `json:"name,omitempty"`

	// \[r\] Address of account holding reserve (non-minted) units of this asset.
	Reserve *string `json:"reserve,omitempty"`

	// \[t\] The total number of units of this asset.
	Total uint64 `json:"total"`

	// \[un\] Name of a unit of this asset, as supplied by the creator.
	UnitName *string `json:"unit-name,omitempty"`

	// \[au\] URL where more information about the asset can be retrieved.
	Url *string `json:"url,omitempty"`
}

// DryrunApp defines model for DryrunApp.
type DryrunApp struct {
	AppIndex uint64 `json:"app-index"`
	Creator  string `json:"creator"`

	// Stores the global information associated with an application.
	Params ApplicationParams `json:"params"`
}

// DryrunRequest defines model for DryrunRequest.
type DryrunRequest struct {
	Accounts []Account   `json:"accounts"`
	Apps     []DryrunApp `json:"apps"`

	// LatestTimestamp is available to some TEAL scripts. Defaults to the latest confirmed timestamp this algod is attached to.
	LatestTimestamp uint64 `json:"latest-timestamp"`

	// ProtocolVersion specifies a specific version string to operate under, otherwise whatever the current protocol of the network this algod is running in.
	ProtocolVersion string `json:"protocol-version"`

	// Round is available to some TEAL scripts. Defaults to the current round on the network this algod is attached to.
	Round   uint64            `json:"round"`
	Sources []DryrunSource    `json:"sources"`
	Txns    []json.RawMessage `json:"txns"`
}

// DryrunSource defines model for DryrunSource.
type DryrunSource struct {
	AppIndex uint64 `json:"app-index"`

	// FieldName is what kind of sources this is. If lsig then it goes into the transactions[this.TxnIndex].LogicSig. If approv or clearp it goes into the Approval Program or Clear State Program of application[this.AppIndex].
	FieldName string `json:"field-name"`
	Source    string `json:"source"`
	TxnIndex  uint64 `json:"txn-index"`
}

// DryrunState defines model for DryrunState.
type DryrunState struct {

	// Evaluation error if any
	Error *string `json:"error,omitempty"`

	// Line number
	Line uint64 `json:"line"`

	// Program counter
	Pc      uint64       `json:"pc"`
	Scratch *[]TealValue `json:"scratch,omitempty"`
	Stack   []TealValue  `json:"stack"`
}

// DryrunTxnResult defines model for DryrunTxnResult.
type DryrunTxnResult struct {
	AppCallMessages *[]string      `json:"app-call-messages,omitempty"`
	AppCallTrace    *[]DryrunState `json:"app-call-trace,omitempty"`

	// Disassembled program line by line.
	Disassembly []string `json:"disassembly"`

	// Application state delta.
	GlobalDelta      *StateDelta          `json:"global-delta,omitempty"`
	LocalDeltas      *[]AccountStateDelta `json:"local-deltas,omitempty"`
	LogicSigMessages *[]string            `json:"logic-sig-messages,omitempty"`
	LogicSigTrace    *[]DryrunState       `json:"logic-sig-trace,omitempty"`
}

// ErrorResponse defines model for ErrorResponse.
type ErrorResponse struct {
	Data    *string `json:"data,omitempty"`
	Message string  `json:"message"`
}

// EvalDelta defines model for EvalDelta.
type EvalDelta struct {

	// \[at\] delta action.
	Action uint64 `json:"action"`

	// \[bs\] bytes value.
	Bytes *string `json:"bytes,omitempty"`

	// \[ui\] uint value.
	Uint *uint64 `json:"uint,omitempty"`
}

// EvalDeltaKeyValue defines model for EvalDeltaKeyValue.
type EvalDeltaKeyValue struct {
	Key string `json:"key"`

	// Represents a TEAL value delta.
	Value EvalDelta `json:"value"`
}

// StateDelta defines model for StateDelta.
type StateDelta []EvalDeltaKeyValue

// TealKeyValue defines model for TealKeyValue.
type TealKeyValue struct {
	Key string `json:"key"`

	// Represents a TEAL value.
	Value TealValue `json:"value"`
}

// TealKeyValueStore defines model for TealKeyValueStore.
type TealKeyValueStore []TealKeyValue

// TealValue defines model for TealValue.
type TealValue struct {

	// \[tb\] bytes value.
	Bytes string `json:"bytes"`

	// \[tt\] value type.
	Type uint64 `json:"type"`

	// \[ui\] uint value.
	Uint uint64 `json:"uint"`
}

// Version defines model for Version.
type Version struct {

	// the current algod build version information.
	Build       VersionBuild `json:"build"`
	GenesisHash []byte       `json:"genesis-hash"`
	GenesisId   string       `json:"genesis-id"`
	Versions    []string     `json:"versions"`
}

// VersionBuild defines model for VersionBuild.
type VersionBuild struct {
	Branch      string `json:"branch"`
	BuildNumber uint64 `json:"build-number"`
	Channel     string `json:"channel"`
	CommitHash  []byte `json:"commit-hash"`
	Major       uint64 `json:"major"`
	Minor       uint64 `json:"minor"`
}

// AccountId defines model for account-id.
type AccountId string

// Address defines model for address.
type Address string

// AddressRole defines model for address-role.
type AddressRole string

// AfterTime defines model for after-time.
type AfterTime time.Time

// AssetId defines model for asset-id.
type AssetId uint64

// BeforeTime defines model for before-time.
type BeforeTime time.Time

// Catchpoint defines model for catchpoint.
type Catchpoint string

// CurrencyGreaterThan defines model for currency-greater-than.
type CurrencyGreaterThan uint64

// CurrencyLessThan defines model for currency-less-than.
type CurrencyLessThan uint64

// ExcludeCloseTo defines model for exclude-close-to.
type ExcludeCloseTo bool

// Format defines model for format.
type Format string

// Limit defines model for limit.
type Limit uint64

// Max defines model for max.
type Max uint64

// MaxRound defines model for max-round.
type MaxRound uint64

// MinRound defines model for min-round.
type MinRound uint64

// Next defines model for next.
type Next string

// NotePrefix defines model for note-prefix.
type NotePrefix string

// Round defines model for round.
type Round uint64

// RoundNumber defines model for round-number.
type RoundNumber uint64

// SigType defines model for sig-type.
type SigType string

// TxId defines model for tx-id.
type TxId string

// TxType defines model for tx-type.
type TxType string

// AccountResponse defines model for AccountResponse.
type AccountResponse Account

// BlockResponse defines model for BlockResponse.
type BlockResponse struct {

	// Block header data.
	Block map[string]interface{} `json:"block"`

	// Optional certificate object. This is only included when the format is set to message pack.
	Cert *map[string]interface{} `json:"cert,omitempty"`
}

<<<<<<< HEAD
// CatchpointAbortResponse defines model for CatchpointAbortResponse.
type CatchpointAbortResponse struct {

	// Catchup abort response string
	CatchupMessage string `json:"catchup-message"`
}

// CatchpointStartResponse defines model for CatchpointStartResponse.
type CatchpointStartResponse struct {

	// Catchup start response string
	CatchupMessage string `json:"catchup-message"`
=======
// DryrunResponse defines model for DryrunResponse.
type DryrunResponse struct {
	Error string            `json:"error"`
	Txns  []DryrunTxnResult `json:"txns"`
>>>>>>> 41227bba
}

// NodeStatusResponse defines model for NodeStatusResponse.
type NodeStatusResponse struct {

	// The current catchpoint that is being caught up to
	Catchpoint *string `json:"catchpoint,omitempty"`

	// The number of blocks that have already been obtained by the node as part of the catchup
	CatchpointAcquiredBlocks *uint64 `json:"catchpoint-acquired-blocks,omitempty"`

	// The number of account from the current catchpoint that have been processed so far as part of the catchup
	CatchpointProcessedAccounts *uint64 `json:"catchpoint-processed-accounts,omitempty"`

	// The total number of accounts included in the current catchpoint
	CatchpointTotalAccounts *uint64 `json:"catchpoint-total-accounts,omitempty"`

	// The total number of blocks that are required to complete the current catchpoint catchup
	CatchpointTotalBlocks *uint64 `json:"catchpoint-total-blocks,omitempty"`

	// CatchupTime in nanoseconds
	CatchupTime uint64 `json:"catchup-time"`

	// The last catchpoint seen by the node
	LastCatchpoint *string `json:"last-catchpoint,omitempty"`

	// LastRound indicates the last round seen
	LastRound uint64 `json:"last-round"`

	// LastVersion indicates the last consensus version supported
	LastVersion string `json:"last-version"`

	// NextVersion of consensus protocol to use
	NextVersion string `json:"next-version"`

	// NextVersionRound is the round at which the next consensus version will apply
	NextVersionRound uint64 `json:"next-version-round"`

	// NextVersionSupported indicates whether the next consensus version is supported by this node
	NextVersionSupported bool `json:"next-version-supported"`

	// StoppedAtUnsupportedRound indicates that the node does not support the new rounds and has stopped making progress
	StoppedAtUnsupportedRound bool `json:"stopped-at-unsupported-round"`

	// TimeSinceLastRound in nanoseconds
	TimeSinceLastRound uint64 `json:"time-since-last-round"`
}

// PendingTransactionResponse defines model for PendingTransactionResponse.
type PendingTransactionResponse struct {

	// The asset index if the transaction was found and it created an asset.
	AssetIndex *uint64 `json:"asset-index,omitempty"`

	// Rewards in microalgos applied to the close remainder to account.
	CloseRewards *uint64 `json:"close-rewards,omitempty"`

	// Closing amount for the transaction.
	ClosingAmount *uint64 `json:"closing-amount,omitempty"`

	// The round where this transaction was confirmed, if present.
	ConfirmedRound *uint64 `json:"confirmed-round,omitempty"`

	// Indicates that the transaction was kicked out of this node's transaction pool (and specifies why that happened).  An empty string indicates the transaction wasn't kicked out of this node's txpool due to an error.
	PoolError string `json:"pool-error"`

	// Rewards in microalgos applied to the receiver account.
	ReceiverRewards *uint64 `json:"receiver-rewards,omitempty"`

	// Rewards in microalgos applied to the sender account.
	SenderRewards *uint64 `json:"sender-rewards,omitempty"`

	// The raw signed transaction.
	Txn map[string]interface{} `json:"txn"`
}

// PendingTransactionsResponse defines model for PendingTransactionsResponse.
type PendingTransactionsResponse struct {

	// An array of signed transaction objects.
	TopTransactions []map[string]interface{} `json:"top-transactions"`

	// Total number of transactions in the pool.
	TotalTransactions uint64 `json:"total-transactions"`
}

// PostCompileResponse defines model for PostCompileResponse.
type PostCompileResponse struct {

	// base32 SHA512_256 of program bytes (Address style)
	Hash string `json:"hash"`

	// base64 encoded program bytes
	Result string `json:"result"`
}

// PostTransactionsResponse defines model for PostTransactionsResponse.
type PostTransactionsResponse struct {

	// encoding of the transaction hash.
	TxId string `json:"txId"`
}

// SupplyResponse defines model for SupplyResponse.
type SupplyResponse struct {

	// Round
	CurrentRound uint64 `json:"current_round"`

	// OnlineMoney
	OnlineMoney uint64 `json:"online-money"`

	// TotalMoney
	TotalMoney uint64 `json:"total-money"`
}

// TransactionParametersResponse defines model for TransactionParametersResponse.
type TransactionParametersResponse struct {

	// ConsensusVersion indicates the consensus protocol version
	// as of LastRound.
	ConsensusVersion string `json:"consensus-version"`

	// Fee is the suggested transaction fee
	// Fee is in units of micro-Algos per byte.
	// Fee may fall to zero but transactions must still have a fee of
	// at least MinTxnFee for the current network protocol.
	Fee uint64 `json:"fee"`

	// GenesisHash is the hash of the genesis block.
	GenesisHash []byte `json:"genesis-hash"`

	// GenesisID is an ID listed in the genesis block.
	GenesisId string `json:"genesis-id"`

	// LastRound indicates the last round seen
	LastRound uint64 `json:"last-round"`

	// The minimum transaction fee (not per byte) required for the
	// txn to validate for the current network protocol.
	MinFee uint64 `json:"min-fee"`
}

// AccountInformationParams defines parameters for AccountInformation.
type AccountInformationParams struct {

	// Configures whether the response object is JSON or MessagePack encoded.
	Format *string `json:"format,omitempty"`
}

// GetPendingTransactionsByAddressParams defines parameters for GetPendingTransactionsByAddress.
type GetPendingTransactionsByAddressParams struct {

	// Truncated number of transactions to display. If max=0, returns all pending txns.
	Max *uint64 `json:"max,omitempty"`

	// Configures whether the response object is JSON or MessagePack encoded.
	Format *string `json:"format,omitempty"`
}

// GetBlockParams defines parameters for GetBlock.
type GetBlockParams struct {

	// Configures whether the response object is JSON or MessagePack encoded.
	Format *string `json:"format,omitempty"`
}

// TransactionDryRunJSONBody defines parameters for TransactionDryRun.
type TransactionDryRunJSONBody DryrunRequest

// GetPendingTransactionsParams defines parameters for GetPendingTransactions.
type GetPendingTransactionsParams struct {

	// Truncated number of transactions to display. If max=0, returns all pending txns.
	Max *uint64 `json:"max,omitempty"`

	// Configures whether the response object is JSON or MessagePack encoded.
	Format *string `json:"format,omitempty"`
}

// PendingTransactionInformationParams defines parameters for PendingTransactionInformation.
type PendingTransactionInformationParams struct {

	// Configures whether the response object is JSON or MessagePack encoded.
	Format *string `json:"format,omitempty"`
}

// TransactionDryRunRequestBody defines body for TransactionDryRun for application/json ContentType.
type TransactionDryRunJSONRequestBody TransactionDryRunJSONBody<|MERGE_RESOLUTION|>--- conflicted
+++ resolved
@@ -448,7 +448,6 @@
 	Cert *map[string]interface{} `json:"cert,omitempty"`
 }
 
-<<<<<<< HEAD
 // CatchpointAbortResponse defines model for CatchpointAbortResponse.
 type CatchpointAbortResponse struct {
 
@@ -461,12 +460,12 @@
 
 	// Catchup start response string
 	CatchupMessage string `json:"catchup-message"`
-=======
+}
+
 // DryrunResponse defines model for DryrunResponse.
 type DryrunResponse struct {
 	Error string            `json:"error"`
 	Txns  []DryrunTxnResult `json:"txns"`
->>>>>>> 41227bba
 }
 
 // NodeStatusResponse defines model for NodeStatusResponse.
