--- conflicted
+++ resolved
@@ -70,11 +70,9 @@
 
 ./timeout 200 ./periodic-teal-test.sh
 
-<<<<<<< HEAD
 ./timeout 200 ./dynamic-fee-teal-test.sh
-=======
+
 ./timeout 200 ./keyreg-teal-test.sh
->>>>>>> ad1ca391
 
 # Export our root temp folder as 'TESTDIR' for tests to use as their root test folder
 # This allows us to clean up everything with our rm -rf trap.
