--- conflicted
+++ resolved
@@ -90,21 +90,12 @@
 	return cs.getAssetCreator(assetIdx)
 }
 
-<<<<<<< HEAD
 func (cs *roundCowState) GetAppCreator(appIdx basics.AppIndex) (creator basics.Address, ok bool, err error) {
 	return cs.getAppCreator(appIdx)
 }
 
 func (cs *roundCowState) Round() basics.Round {
 	return cs.mods.hdr.Round
-=======
-func (cs *roundCowState) GetAppCreator(appIdx basics.AppIndex) (basics.Address, bool, error) {
-	return basics.Address{}, false, errors.New("applications not implemented")
-}
-
-func (cs *roundCowState) PutWithCreatables(record basics.BalanceRecord, newCreatables []basics.CreatableLocator, deletedCreatables []basics.CreatableLocator) error {
-	return errors.New("applications not implemented")
->>>>>>> 6e6a19ae
 }
 
 // wrappers for roundCowState to satisfy the (current) transactions.Balances interface
@@ -622,7 +613,7 @@
 		}
 
 		// Does the address that authorized the transaction actually match whatever address the sender has rekeyed to?
-		// i.e., the sig/lsig/msig was checked against the txn.Authorizer() address, but does this match the sender's balrecord.AuthAddr?
+		// i.e., the sig/lsig/msig was checked against the txn.Authorizer() address, but does this match the SpendingKey in the sender's balance record?
 		acctdata, err := cow.lookup(txn.Txn.Sender)
 		if err != nil {
 			return err
@@ -642,11 +633,7 @@
 	}
 
 	// Apply the transaction, updating the cow balances
-<<<<<<< HEAD
 	applyData, err := txn.Txn.Apply(cow, appEval, spec, cow.txnCounter())
-=======
-	applyData, err := txn.Txn.Apply(cow, nil, spec, cow.txnCounter())
->>>>>>> 6e6a19ae
 	if err != nil {
 		return fmt.Errorf("transaction %v: %v", txid, err)
 	}
